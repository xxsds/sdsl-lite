--- conflicted
+++ resolved
@@ -13,7 +13,6 @@
 					  size_t		sigma,
 					  uint64_t		recursion)
 {
-<<<<<<< HEAD
     uint64_t buffersize = 1024*1024/8;
 
     size_t name = 0;
@@ -205,220 +204,6 @@
         }
         c_array.close(true);
     }
-=======
-	uint64_t buffersize = 1024 * 1024 / 8;
-
-	size_t		name				  = 0;
-	size_t		number_of_lms_strings = 0;
-	std::string filename_c_array = tmp_file(filename_sa, "_c_array" + util::to_string(recursion));
-	// Phase 1
-	{
-		std::vector<uint64_t> bkt(sigma, 0);
-		// Step 1 - Count characters into c array
-		// TODO: better create this in higher recursion-level
-		for (size_t i = 0; i < n; ++i) {
-			++bkt[text[text_offset + i]];
-		}
-
-		// Step 1.5 save them into cached_external_array
-		int_vector_buffer<> c_array(filename_c_array, std::ios::out, buffersize, 64);
-		for (size_t c = 0; c < sigma; ++c) {
-			c_array[c] = bkt[c];
-		}
-
-		// Step 2 Calculate End-Pointer of Buckets
-		bkt[0] = 0;
-		for (size_t c = 1; c < sigma; ++c) {
-			bkt[c] = bkt[c - 1] + bkt[c];
-		}
-
-		// Step 3 - Insert S*-positions into correct bucket of SA but not in correct order inside the buckets
-		for (size_t i = n - 2, was_s_typ = 1; i < n; --i) {
-			if (text[text_offset + i] > text[text_offset + i + 1]) {
-				if (was_s_typ) {
-					sa[bkt[text[text_offset + i + 1]]--] = i + 1;
-					++number_of_lms_strings;
-					was_s_typ = 0;
-				}
-			} else if (text[text_offset + i] < text[text_offset + i + 1]) {
-				was_s_typ = 1;
-			}
-		}
-
-		// Step 4 - Calculate Begin-Pointer of Buckets
-		bkt[0] = 0;
-		for (size_t c = 1; c < sigma; ++c) {
-			bkt[c] = bkt[c - 1] + c_array[c - 1];
-		}
-
-		// Step 5 - Scan from Left-To-Right to induce L-Types
-		for (size_t i = 0; i < n; ++i) {
-			if (sa[i] > 0 and
-				text[text_offset + sa[i]] <=
-				text[text_offset + sa[i] -
-					 1]) { // faster than if(sa[i]>0 and bkt_beg[text[ sa[i]-1 ]] > i)
-				sa[bkt[text[text_offset + sa[i] - 1]]++] = sa[i] - 1;
-				sa[i]									 = 0;
-			}
-		}
-
-		// Step 6 - Scan from Right-To-Left to induce S-Types
-		bkt[0] = 0;
-		for (size_t c = 1; c < sigma; ++c) {
-			bkt[c] = bkt[c - 1] + c_array[c];
-		}
-		c_array.close();
-		c_array.buffersize(0);
-
-		for (size_t i = n - 1, endpointer = n; i < n; --i) {
-			if (sa[i] > 0) {
-				if (text[text_offset + sa[i] - 1] <=
-					text[text_offset + sa[i]]) { // faster than if(bkt_end[text[ sa[i]-1 ]] < i)
-					sa[bkt[text[text_offset + sa[i] - 1]]--] = sa[i] - 1;
-				} else {
-					sa[--endpointer] = sa[i];
-				}
-				sa[i] = 0;
-			}
-		}
-
-		// Step 7 - Determine length of LMS-Strings
-		for (size_t i = n - 2, end = n - 2, was_s_typ = 1; i < n; --i) {
-			if (text[text_offset + i] > text[text_offset + i + 1]) {
-				if (was_s_typ) {
-					sa[(i + 1) >> 1] = end - i;
-					end				 = i + 1;
-					was_s_typ		 = 0;
-				}
-			} else if (text[text_offset + i] < text[text_offset + i + 1]) {
-				was_s_typ = 1;
-			}
-		}
-
-		// Step 8 - Rename
-		for (size_t i		 = n - number_of_lms_strings + 1,
-					cur_pos  = 0,
-					cur_len  = 0,
-					last_pos = n - 1,
-					last_len = 1;
-			 i < n;
-			 ++i) {
-			cur_pos = sa[i];
-			cur_len = sa[(cur_pos >> 1)];
-			if (cur_len == last_len) {
-				size_t l = 0;
-				while (l < cur_len and
-					   text[text_offset + cur_pos + l] == text[text_offset + last_pos + l]) {
-					++l;
-				}
-				if (l >= cur_len) {
-					--name;
-				}
-			}
-			sa[(cur_pos >> 1)] = ++name;
-			last_pos		   = cur_pos;
-			last_len		   = cur_len;
-		}
-	}
-
-	// Step 9 - Calculate SA of new string - in most cases recursive
-	if (name + 1 < number_of_lms_strings) {
-		// Move Names to the end
-		for (size_t i = 0, t = n - number_of_lms_strings; i < (n >> 1); ++i) {
-			if (sa[i] > 0) {
-				sa[t++] = sa[i];
-				sa[i]   = 0;
-			}
-		}
-		sa[n - 1] = 0;
-
-		// Recursive call
-		std::string filename_sa_rec =
-		tmp_file(filename_sa, "_sa_rec" + util::to_string(recursion + 1));
-		_construct_sa_IS(sa,
-						 sa,
-						 filename_sa_rec,
-						 number_of_lms_strings,
-						 n - number_of_lms_strings,
-						 name + 1,
-						 recursion + 1);
-
-		for (size_t i = n - 2, endpointer = n - 1, was_s_typ = 1; i < n; --i) {
-			if (text[text_offset + i] > text[text_offset + i + 1]) {
-				if (was_s_typ) {
-					sa[endpointer--] = i + 1;
-					was_s_typ		 = 0;
-				}
-			} else if (text[text_offset + i] < text[text_offset + i + 1]) {
-				was_s_typ = 1;
-			}
-		}
-
-		// Sort S*-positions in correct order into SA
-		for (size_t i = 0; i < number_of_lms_strings; ++i) {
-			size_t pos							= sa[i];
-			sa[i]								= sa[n - number_of_lms_strings + pos];
-			sa[n - number_of_lms_strings + pos] = 0;
-		}
-	} else {
-		// Move s*-Positions to front
-		sa[0] = n - 1;
-		for (size_t i = 1; i < number_of_lms_strings; ++i) {
-			sa[i]							  = sa[n - number_of_lms_strings + i];
-			sa[n - number_of_lms_strings + i] = 0;
-		}
-		// Clear lex. names
-		for (size_t i = number_of_lms_strings; i < (n >> 1); ++i) {
-			sa[i] = 0;
-		}
-	}
-
-	// Phase 3
-	{
-		// Step 10 - Count characters into c array
-
-		// Step 11 - Calculate End-Pointer of Buckets
-		int_vector_buffer<>   c_array(filename_c_array, std::ios::in, buffersize, 64);
-		std::vector<uint64_t> bkt(sigma, 0);
-		for (size_t c = 1; c < sigma; ++c) {
-			bkt[c] = bkt[c - 1] + c_array[c];
-		}
-
-		// Step 12 - Move S*-positions in correct order into SA
-		for (size_t i = number_of_lms_strings - 1; i < n; --i) {
-			size_t pos						   = sa[i];
-			sa[i]							   = 0;
-			sa[bkt[text[text_offset + pos]]--] = pos;
-		}
-
-		// Step 13 - Calculate Begin-Pointer of Buckets
-		bkt[0] = 0;
-		for (size_t c = 1; c < sigma; ++c) {
-			bkt[c] = bkt[c - 1] + c_array[c - 1];
-		}
-
-		// Step 14 - Scan from Left-To-Right to induce L-Types
-		for (size_t i = 0; i < n; ++i) {
-			if (sa[i] > 0 and
-				text[text_offset + sa[i]] <=
-				text[text_offset + sa[i] -
-					 1]) { // faster than if(sa[i]>0 and bkt_beg[text[ sa[i]-1 ]] > i)
-				sa[bkt[text[text_offset + sa[i] - 1]]++] = sa[i] - 1;
-			}
-		}
-
-		// Step 15 - Scan from Right-To-Left to induce S-Types
-		bkt[0] = 0;
-		for (size_t c = 1; c < sigma; ++c) {
-			bkt[c] = bkt[c - 1] + c_array[c];
-		}
-		for (size_t i = n - 1; i < n; --i) {
-			if (sa[i] > 0 and text[text_offset + sa[i] - 1] <= text[text_offset + sa[i]]) {
-				sa[bkt[text[text_offset + sa[i] - 1]]--] = sa[i] - 1;
-			}
-		}
-		c_array.close(true);
-	}
->>>>>>> 49ed6430
 }
+
 }