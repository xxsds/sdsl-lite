// Copyright (c) 2016, the SDSL Project Authors.  All rights reserved.
// Please see the AUTHORS file for details.  Use of this source code is governed
// by a BSD license that can be found in the LICENSE file.
/*! \file coder_elias_delta.hpp
    \brief coder_elias_delta.hpp contains the class sdsl::coder::elias_delta
	\author Simon Gog
 */
#ifndef SDSL_CODER_ELIAS_DELTA
#define SDSL_CODER_ELIAS_DELTA

#include "int_vector.hpp"

namespace sdsl {

namespace coder {

//! A class to encode and decode between Elias-\f$\delta\f$ and binary code.
class elias_delta {
public:
	typedef uint64_t size_type;

	static struct impl {
		//! Array contains precomputed values for the decoding of the prefix sum of Elias delta encoded numbers.
		/*! The 8 most significant bits contain the length of decoded bits.
             *  The following 8 bits contain the number of decoded values.
             *  The last 16 bits contain the sum of the decoded values.
             */
		uint32_t prefixsum[1 << 16];

		uint16_t prefixsum_8bit[(1 << 8) * 8];

		impl()
		{
			// initialize prefixsum
			for (uint64_t x = 0; x < (1 << 16); ++x) {
				const uint64_t* w		= &x; // copy of x
				uint64_t		value   = 0;
				uint16_t		numbers = 0, offset = 0, offset2 = 0;
				while ((x >> offset) != 0) {
					uint64_t len_1_len = bits::read_unary(w, offset), len = 0;
					if (len_1_len == 0) {
						offset += 1;
						value += 1;
						++numbers;
					} else {
						offset2 = offset + len_1_len + 1;
						len		= bits::read_int(w, offset2, len_1_len) + (1ULL << len_1_len);
						offset2 += len_1_len;
						if (offset2 + len - 1 <= 16) {
							value += bits::read_int(w, offset2, len - 1) + (1ULL << (len - 1));
							offset = offset2 + len - 1;
							++numbers;
						} else
							break;
					}
				}
				uint32_t result =
				0; // the highest 8 bit equal the shift/offset, the second highest 8 bit equal the number of decoded values,
				// and the last 16 bit equals value of decoded prefix sum
				result = (offset << 24) | (numbers << 16) | value;
				if (value > 0)
					assert(offset > 0 and numbers > 0 and offset <= 16 and numbers <= 16);
				prefixsum[x] = result;
			}
			// initialize prefixsum_8bit

			for (uint32_t maxi = 1, idx = 0; maxi <= 8; ++maxi) {
				for (uint64_t x = 0; x < (1 << 8); ++x) {
					const uint64_t* w		= &x; // copy of x
					uint64_t		value   = 0;
					uint32_t		numbers = 0, offset = 0, offset2 = 0;
					while ((x >> offset) != 0 and numbers < maxi) {
						uint64_t len_1_len = bits::read_unary(w, offset), len = 0;
						if (len_1_len == 0) {
							offset += 1;
							value += 1;
							++numbers;
						} else {
							offset2 = offset + len_1_len + 1;
							len		= bits::read_int(w, offset2, len_1_len) + (1ULL << len_1_len);
							offset2 += len_1_len;
							if (offset2 + len - 1 <= 8) {
								value += bits::read_int(w, offset2, len - 1) + (1ULL << (len - 1));
								offset = offset2 + len - 1;
								++numbers;
							} else
								break;
						}
					}
					uint16_t result =
					0; // the highest 8 bit equal the shift/offset, the second highest 8 bit equal the number of decoded values,
					// and the last 16 bit equals value of decoded prefix sum
					result				  = (offset << 8) | (numbers << 4) | value;
					prefixsum_8bit[idx++] = result;
				}
			}
		}
	} data;

	static const uint8_t min_codeword_length =
	1; // 1 represents 1 and is the code word with minimum length
	static uint8_t encoding_length(uint64_t);
	//! Decode n Elias-delta encoded bits beginning at start_idx in the bitstring "data"
	/* \param data Bitstring
           \param start_idx Starting index of the decoding.
           \param n Number of values to decode from the bitstring.
           \param it Iterator to decode the values.
         */
	template <bool t_sumup, bool t_inc, class t_iter>
	static uint64_t decode(const uint64_t* data,
						   const size_type start_idx,
						   size_type	   n,
						   t_iter		   it = (t_iter) nullptr);

	//! Decode n Elias delta encoded integers beginning at start_idx in the bitstring "data"  and return the sum of these values.
	/*! \param data Pointer to the beginning of the Elias delta encoded bitstring.
            \param start_idx Index of the first bit to endcode the values from.
        	\param n Number of values to decode from the bitstring. Attention: There have to be at least n encoded values in the bitstring.
         */
	static uint64_t decode_prefix_sum(const uint64_t* d, const size_type start_idx, size_type n);
	static uint64_t decode_prefix_sum(const uint64_t* d,
									  const size_type start_idx,
									  const size_type end_idx,
									  size_type		  n);

	template <class int_vector>
	static bool encode(const int_vector& v, int_vector& z);
	template <class int_vector>
	static bool decode(const int_vector& z, int_vector& v);

	//! Encode one positive integer x to an int_vector at bit position start_idx.
	/* \param x Positive integer to encode.
           \param z Raw data of vector to write the encoded form of x.
           \param start_idx Beginning bit index to write the encoded form ox x in z.
        */
	static void encode(uint64_t x, uint64_t*& z, uint8_t& offset);

<<<<<<< HEAD
	template <class int_vector>
	static uint64_t* raw_data(int_vector& v)
	{
		return v.m_data;
	}
=======

        static uint64_t decode(const uint64_t*& z, uint8_t& offset)
        {
            size_type len_1_len;
            len_1_len = bits::read_unary_and_move(z, offset); // read length of length of x
            if (!len_1_len) {
                return 1ULL;
            }
            size_type len   =  bits::read_int_and_move(z, offset, len_1_len) + (1ULL << len_1_len);
            return bits::read_int_and_move(z, offset, len-1) + (len-1<64) * (1ULL << (len-1));
        }

        template<class int_vector>
        static uint64_t* raw_data(int_vector& v)
        {
            return v.m_data;
        }
>>>>>>> e0145d9d
};

// \sa coder::elias_delta::encoding_length
inline uint8_t elias_delta::encoding_length(uint64_t w)
{
	uint8_t len_1 = w ? bits::hi(w) : 64;
	return len_1 + (bits::hi(len_1 + 1) << 1) + 1;
}

template <class int_vector>
bool elias_delta::encode(const int_vector& v, int_vector& z)
{
	typedef typename int_vector::size_type size_type;
	z.width(v.width());
	size_type	  z_bit_size = 0;
	uint64_t	   w;
	const uint64_t zero_val = v.width() < 64 ? (1ULL) << v.width() : 0;
	for (typename int_vector::const_iterator it = v.begin(), end = v.end(); it != end; ++it) {
		if ((w = *it) == 0) {
			w = zero_val;
		}
		z_bit_size += encoding_length(w);
	}
	z.bit_resize(z_bit_size);				 // Initial size of z
	if (z_bit_size & 0x3F) {				 // if z_bit_size % 64 != 0
		*(z.m_data + (z_bit_size >> 6)) = 0; // initialize last word
	}
	z_bit_size		 = 0;
	uint64_t* z_data = z.m_data;
	uint8_t   offset = 0;
	size_type len, len_1_len; // TODO: change to uint8_t and test it
	for (typename int_vector::const_iterator it = v.begin(), end = v.end(); it != end; ++it) {
		w = *it;
		if (w == 0) {
			w = zero_val;
		}
		// (number of bits to represent w)
		len = w ? bits::hi(w) + 1 : 65;
		// (number of bits to represent the length of w) -1
		len_1_len = bits::hi(len);
		// Write unary representation for the length of the length of w
		bits::write_int_and_move(z_data, 1ULL << len_1_len, offset, len_1_len + 1);
		if (len_1_len) {
			bits::write_int_and_move(z_data, len, offset, len_1_len);
			bits::write_int_and_move(z_data, w, offset, len - 1);
		}
	}
	return true;
}

inline void elias_delta::encode(uint64_t x, uint64_t*& z, uint8_t& offset)
{
	uint8_t len, len_1_len;
	// (number of bits to represent w)
	len = x ? bits::hi(x) + 1 : 65;
	// (number of bits to represent the length of w) - 1
	len_1_len = bits::hi(len);
	// Write unary representation for the length of the length of w
	bits::write_int_and_move(z, 1ULL << len_1_len, offset, len_1_len + 1);
	if (len_1_len) {
		bits::write_int_and_move(z, len, offset, len_1_len);
		bits::write_int_and_move(z, x, offset, len - 1);
	}
}

inline uint64_t elias_delta::decode_prefix_sum(const uint64_t* d,
										const size_type start_idx,
										const size_type end_idx,
										size_type		n)
{
	if (n == 0) return 0;
	const uint64_t* lastdata = d + ((end_idx + 63) >> 6);
	d += (start_idx >> 6);
	uint64_t  w = 0, value = 0;
	int16_t   buffered = 0, read = start_idx & 0x3F;
	size_type i = 0;
	if (n + read <= 64) {
		if (((*d >> read) & bits::lo_set[n]) == bits::lo_set[n]) return n;
	} else {										   // n+read > 64
		if ((*d >> read) == bits::lo_set[64 - read]) { // all bits are set to 1
			value = 64 - read;
			++d;
			n -= (64 - read);
			read = 0;
			while (n >= 64) {
				if (*d == 0xFFFFFFFFFFFFFFFFULL) {
					value += 64;
					++d;
					n -= 64;
				} else
					goto start_decoding;
			}
			// 0 <= n <= 64
			if ((*d & bits::lo_set[n]) == bits::lo_set[n]) return value + n;
		}
	}

start_decoding:
	while (i < n) {
		while (buffered < 64 and d < lastdata) {
		fill_buffer:
			w |= (((*d) >> read) << buffered);
			if (read >= buffered) {
				++d;
				buffered += 64 - read;
				read = 0;
			} else { // read buffered
				read += 64 - buffered;
				buffered = 64;
			}
		}
		/*		if(w==0xFFFFFFFFFFFFFFFFULL){
        			i += 64;
        			value += 64;
        			if(i >= n)
        				return value - (i-n);
        			buffered = 0;
        			w = 0;
        		//	continue;
        			goto fill_buffer;
        		}
        */
		//		uint32_t rbp = (w == 0xFFFFFFFFFFFFFFFFULL)?64:bits::lo(~w);
		uint32_t rbp = bits::lo(~w);
		if (rbp > 0) {
			i += rbp;
			value += rbp;
			if (i >= n) {				// decoded too much
				return value - (i - n); // return corrected value
			}
			assert(buffered >= rbp);
			buffered -= rbp;
			w >>= rbp;
			if (buffered < 16)
				//				continue;
				goto fill_buffer;
		}
		//		assert(w!=0xFFFFFFFFFFFFFFFFULL);
		//		else
		{
		// i < n
		begin_decode:
			uint32_t psum = elias_delta::data.prefixsum[w & 0x0000FFFF];
			if (!psum or i + ((psum >> 16) & 0x00FF) > n) {
				if (w == 0) { // buffer is not full
					w |= (((*d) >> read) << buffered);
					if (read >= buffered) {
						++d;
						buffered += 64 - read;
						read = 0;
					} else {
						read += 64 - buffered;
						buffered = 64;
					};
					if (!w) {
						w |= (((*d) >> read) << buffered);
						if (read >= buffered) {
							++d;
							buffered += 64 - read;
							read = 0;
						} else {
							read += 64 - buffered;
							buffered = 64;
						};
					}
				}
				//				assert(w>0);
				uint16_t len_1_len = bits::lo(w); // read length of length
				buffered -= (len_1_len + 1);
				w >>= (len_1_len + 1);
				if (len_1_len > buffered) { // buffer is not full
					w |= (((*d) >> read) << buffered);
					if (read >= buffered) {
						++d;
						buffered += 64 - read;
						read = 0;
					} else {
						read += 64 - buffered;
						buffered = 64;
					};
					if (len_1_len > buffered) {
						w |= (((*d) >> read) << buffered);
						if (read >= buffered) {
							++d;
							buffered += 64 - read;
							read = 0;
						} else {
							read += 64 - buffered;
							buffered = 64;
						};
					}
				}
				//				assert(len_1_len <= buffered);
				uint16_t len_1 = (w & bits::lo_set[len_1_len]) + (1ULL << len_1_len) - 1;
				buffered -= len_1_len;
				w >>= len_1_len;
				if (len_1 > buffered) { // buffer is not full
					w |= (((*d) >> read) << buffered);
					if (read >= buffered) {
						++d;
						buffered += 64 - read;
						read = 0;
					} else {
						read += 64 - buffered;
						buffered = 64;
					};
					if (len_1 > buffered) {
						w |= (((*d) >> read) << buffered);
						if (read >= buffered) {
							++d;
							buffered += 64 - read;
							read = 0;
						} else {
							read += 64 - buffered;
							buffered = 64;
						};
					}
				}
				//				if( len_1 > buffered ){
				//					std::cerr<<"len_1="<<len_1<<" buffered = "<<buffered<<std::endl;
				//				}
				//				assert(len_1 <= buffered);
				value += (w & bits::lo_set[len_1]) + (len_1 < 64) * (1ULL << (len_1));
				buffered -= len_1;
				if (len_1 < 64) {
					w >>= len_1;
				} else {
					w = 0;
				}
				++i;
				if (i == n) return value;
				if (buffered >= 16) goto begin_decode;
			} else {
				value += (psum & 0x0000FFFF);
				i += ((psum >> 16) & 0x00FF);
				if (i == n) return value;
				buffered -= (psum >> 24);
				w >>= (psum >> 24);
				if (buffered >= 16) goto begin_decode;
			}
		}
		//		std::cerr<<i<<" / "<<n<<std::endl;
	};
	//	std::cerr<<value<<std::endl;
	return value;
}


inline uint64_t elias_delta::decode_prefix_sum(const uint64_t* d, const size_type start_idx, size_type n)
{
	if (n == 0) return 0;
	d += (start_idx >> 6);
	uint64_t  value  = 0;
	size_type i		 = 0;
	uint8_t   offset = start_idx & 0x3F;

	if (n < 24) {
		if (n + offset <= 64) {
			if (((*d >> offset) & bits::lo_set[n]) == bits::lo_set[n]) return n;
		} else {											   // n+offset > 64
			if ((*d >> offset) == bits::lo_set[64 - offset]) { // all bits are set to 1
				value = 64 - offset;
				++d;
				n -= (64 - offset);
				offset = 0;
				while (n >= 64) {
					if (*d == 0xFFFFFFFFFFFFFFFFULL) {
						value += 64;
						++d;
						n -= 64;
					} else {
						uint8_t temp = bits::lo(~(*d));
						value += temp;
						n -= temp;
						offset = temp;
						goto start_decoding;
					}
				}
				// 0 <= n <= 64
				if ((*d & bits::lo_set[n]) == bits::lo_set[n]) return value + n;
			}
		}
	}

start_decoding:

	while (i < n) { // while not all values are decoded
		// n-i values to decode
		if (((*d >> offset) & 0xF) == 0xF) {
			uint8_t maxdecode = n - i > 63 ? 63 : n - i;
			uint8_t rbp		  = bits::lo(~bits::read_int(d, offset, maxdecode));
			i += rbp;
			value += rbp;
			if (rbp + offset >= 64) {
				++d;
				offset = (rbp + offset) & 0x3F;
			} else {
				offset += rbp;
			}
			if (rbp == maxdecode) continue;
		}
		while (i < n) {
			uint32_t psum = elias_delta::data.prefixsum[bits::read_int(d, offset, 16)];
			//			if( psum == 0 or i+((psum>>16)&0x00FF) > n ){ // value does not fit in 16 bits
			if (psum == 0) { // value does not fit in 16 bits
				goto decode_single;
			} else if (i + ((psum >> 16) & 0x00FF) > n) { // decoded too much
				if (n - i <= 8) {
					psum = elias_delta::data
						   .prefixsum_8bit[bits::read_int(d, offset, 8) | ((n - i - 1) << 8)];
					if (psum > 0) {
						value += (psum & 0xF);
						i += ((psum >> 4) & 0xF);
						offset += (psum >> 8);
						if (offset >= 64) {
							offset &= 0x3F;
							++d;
						}
					}
				}
				break;
			} else {
				value += (psum & 0x0000FFFF);
				i += ((psum >> 16) & 0x00FF);
				offset += (psum >> 24);
				if (offset >= 64) {
					offset &= 0x3F;
					++d;
				}
			}
		}
		if (i < n) {
		decode_single:
			i++;
			uint16_t len_1_len = bits::read_unary_and_move(d, offset); // read length of length of x
			uint16_t len_1 =
			bits::read_int_and_move(d, offset, len_1_len) + (1ULL << len_1_len) - 1;
			value += bits::read_int_and_move(d, offset, len_1) + (len_1 < 64) * (1ULL << (len_1));
			//			std::cout<<"decode single ("<<len_1_len<<","<<len_1<<","<<value<<")"<<std::endl;
		}
	}
	return value;
}

template <class int_vector>
bool elias_delta::decode(const int_vector& z, int_vector& v)
{
	typename int_vector::size_type len_1_len, len, n = 0;
	const uint64_t*				   z_data = z.data();
	const uint64_t*				   z_end  = z.data() + (z.bit_size() >> 6);
	uint8_t						   offset = 0;
	while ((z_data < z_end) or (z_data == z_end and offset < (z.bit_size() & 0x3F))) {
		len_1_len = bits::read_unary_and_move(z_data, offset);
		if (len_1_len) {
			len = bits::read_int_and_move(z_data, offset, len_1_len) + (1ULL << len_1_len);
			bits::move_right(z_data, offset, len - 1);
		}
		++n;
	}
	v.width(z.width());
	v.resize(n);
	return decode<false, true>(z.data(), 0, n, v.begin());
}

template <bool t_sumup, bool t_inc, class t_iter>
inline uint64_t
elias_delta::decode(const uint64_t* d, const size_type start_idx, size_type n, t_iter it)
{
	d += (start_idx >> 6);
	uint64_t  value = 0;
	size_type i		= 0;
	size_type len_1_len, len;
	uint8_t   offset = start_idx & 0x3F;
	while (i++ < n) { // while not all values are decoded
		if (!t_sumup) value = 0;
		len_1_len			= bits::read_unary_and_move(d, offset); // read length of length of x
		if (!len_1_len) {
			value += 1;
		} else {
			len = bits::read_int_and_move(d, offset, len_1_len) + (1ULL << len_1_len);
			value +=
			bits::read_int_and_move(d, offset, len - 1) + (len - 1 < 64) * (1ULL << (len - 1));
		}
		if (t_inc) *(it++) = value;
	}
	return value;
}


elias_delta::impl elias_delta::data;

} // end namespace coder
} // end namespace sdsl
#endif<|MERGE_RESOLUTION|>--- conflicted
+++ resolved
@@ -135,31 +135,23 @@
         */
 	static void encode(uint64_t x, uint64_t*& z, uint8_t& offset);
 
-<<<<<<< HEAD
 	template <class int_vector>
 	static uint64_t* raw_data(int_vector& v)
 	{
 		return v.m_data;
 	}
-=======
-
-        static uint64_t decode(const uint64_t*& z, uint8_t& offset)
-        {
-            size_type len_1_len;
-            len_1_len = bits::read_unary_and_move(z, offset); // read length of length of x
-            if (!len_1_len) {
-                return 1ULL;
-            }
-            size_type len   =  bits::read_int_and_move(z, offset, len_1_len) + (1ULL << len_1_len);
-            return bits::read_int_and_move(z, offset, len-1) + (len-1<64) * (1ULL << (len-1));
+
+    static uint64_t decode(const uint64_t*& z, uint8_t& offset)
+    {
+        size_type len_1_len;
+        len_1_len = bits::read_unary_and_move(z, offset); // read length of length of x
+        if (!len_1_len) {
+            return 1ULL;
         }
-
-        template<class int_vector>
-        static uint64_t* raw_data(int_vector& v)
-        {
-            return v.m_data;
-        }
->>>>>>> e0145d9d
+        size_type len   =  bits::read_int_and_move(z, offset, len_1_len) + (1ULL << len_1_len);
+        return bits::read_int_and_move(z, offset, len-1) + (len-1<64) * (1ULL << (len-1));
+    }
+
 };
 
 // \sa coder::elias_delta::encoding_length
