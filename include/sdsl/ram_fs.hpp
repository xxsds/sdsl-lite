// Copyright (c) 2016, the SDSL Project Authors.  All rights reserved.
// Please see the AUTHORS file for details.  Use of this source code is governed
// by a BSD license that can be found in the LICENSE file.
/*! \file ram_fs.hpp
 * \brief ram_fs.hpp
 * \author Simon Gog
 */
#ifndef INCLUDED_SDSL_RAM_FS
#define INCLUDED_SDSL_RAM_FS

#include "uintx_t.hpp"
#include "memory_tracking.hpp"
#include <string>
#include <map>
#include <vector>
#include <mutex>

namespace sdsl {

namespace ram_fs{

<<<<<<< HEAD
        //! Check if the file exists
        inline bool exists(const std::string& name){
            auto& rf = memory_monitor::ram_fs();
            std::lock_guard<std::recursive_mutex> lock(rf.m_rlock);
            return rf.m_map.find(name) != rf.m_map.end();
        }

        inline void store(const std::string& name, content_type data) {
            auto& rf = memory_monitor::ram_fs();
            std::lock_guard<std::recursive_mutex> lock(rf.m_rlock);
            if (!exists(name)) { 
                std::string cname = name;
                rf.m_map.insert(std::make_pair(std::move(cname), std::move(data)));
            } else {
                rf.m_map[name] = std::move(data);
            }
        }
        

        //! Get the file size
        inline size_t file_size(const std::string& name) {
            auto& rf = memory_monitor::ram_fs();
            std::lock_guard<std::recursive_mutex> lock(rf.m_rlock);
            if (exists(name)) {
                return rf.m_map[name].size();
            } else {
                return 0;
            }
        }

        //! Get the content
        inline content_type& content(const std::string& name) {
            auto& rf = memory_monitor::ram_fs();
            std::lock_guard<std::recursive_mutex> lock(rf.m_rlock);
            return rf.m_map[name];
        }

        //! Remove the file with key `name`
        inline int remove(const std::string& name) {
            auto& rf = memory_monitor::ram_fs();
            std::lock_guard<std::recursive_mutex> lock(rf.m_rlock);
            if (exists(name)) {
                rf.m_map.erase(name);
            }
            return 0;
        }

        //! Rename the file. Change key `old_filename` into `new_filename`.
        inline int rename(const std::string old_filename, const std::string new_filename){
            auto& rf = memory_monitor::ram_fs();
            std::lock_guard<std::recursive_mutex> lock(rf.m_rlock);
            rf.m_map[new_filename] = std::move(rf.m_map[old_filename]);
            remove(old_filename);
            return 0;
        }

        //! Get fd for file
        inline int open(const std::string& name) {
            auto& rf = memory_monitor::ram_fs();
            std::lock_guard<std::recursive_mutex> lock(rf.m_rlock);
            if(!exists(name)) {
                store(name,content_type{});
            }
            int fd = -2;
            auto largest_fd = rf.m_fd_map.rbegin()->first;
            if( largest_fd < 0 ) {
                auto smallest_fd = rf.m_fd_map.begin()->first;
                fd = smallest_fd - 1;
            } else {
                rf.m_fd_map.erase(largest_fd);
                fd = - largest_fd;
            }
            rf.m_fd_map[fd] = name;
            return fd;
        }

        //! Get fd for file
        inline int close(const int fd) {
            auto& rf = memory_monitor::ram_fs();
            std::lock_guard<std::recursive_mutex> lock(rf.m_rlock);
            if( fd >= -1 ) return -1;
            if(rf.m_fd_map.count(fd) == 0) {
                return -1;
            } else {
                rf.m_fd_map.erase(fd);
                rf.m_fd_map[-fd] = "";
            }
            return 0;
        }

        //! Get the content with fd
        inline content_type& content(const int fd){
            auto& rf = memory_monitor::ram_fs();
            std::lock_guard<std::recursive_mutex> lock(rf.m_rlock);
            auto name = rf.m_fd_map[fd];
            return rf.m_map[name];
        }

        //! Get the content with fd
        inline int truncate(const int fd,size_t new_size) {
            auto& rf = memory_monitor::ram_fs();
            std::lock_guard<std::recursive_mutex> lock(rf.m_rlock);
            if(rf.m_fd_map.count(fd) == 0) return -1;
            auto name = rf.m_fd_map[fd];
            rf.m_map[name].reserve(new_size);
            rf.m_map[name].resize(new_size,0);
            return 0;
        }

        //! Get the file size with fd
        inline size_t file_size(const int fd) {
            auto& rf = memory_monitor::ram_fs();
            std::lock_guard<std::recursive_mutex> lock(rf.m_rlock);
            if(rf.m_fd_map.count(fd) == 0) return 0;
            auto name = rf.m_fd_map[fd];
            return rf.m_map[name].size();
        }

}// end namespace ram_fs
=======
//! ram_fs is a simple store for RAM-files.
/*!
 * (strings) to file content (content_type).
 */
class ram_fs {
public:
	typedef std::vector<char, track_allocator<char>> content_type;

private:
	typedef std::map<std::string, content_type> mss_type;
	typedef std::map<int, std::string>			mis_type;
	mss_type			 m_map;
	std::recursive_mutex m_rlock;
	mis_type			 m_fd_map;

	static ram_fs& the_ramfs()
	{
		static ram_fs fs;
		return fs;
	}

public:
	//! Default construct
	ram_fs();
	static void store(const std::string& name, content_type data);
	//! Check if the file exists
	static bool exists(const std::string& name);
	//! Get the file size
	static size_t file_size(const std::string& name);

	//! Get the content
	static content_type& content(const std::string& name);
	//! Remove the file with key `name`
	static int remove(const std::string& name);
	//! Rename the file. Change key `old_filename` into `new_filename`.
	static int rename(const std::string old_filename, const std::string new_filename);

	//! Get fd for file
	static int open(const std::string& name);
	//! Get fd for file
	static int close(const int fd);
	//! Get the content with fd
	static content_type& content(const int fd);
	//! Get the content with fd
	static int truncate(const int fd, size_t new_size);
	//! Get the file size with fd_
	static size_t file_size(const int fd);
};
>>>>>>> 49ed6430

//! Determines if the given file is a RAM-file.
inline bool is_ram_file(const std::string& file) {
    if (file.size() > 0) {
        if (file[0]=='@') {
            return true;
        }
    }
    return false;
}

//! Determines if the given file is a RAM-file.
inline bool is_ram_file(const int fd) {
    return fd < -1;
}

//! Returns the corresponding RAM-file name for file.
inline std::string ram_file_name(const std::string& file) {
    if (is_ram_file(file)) {
        return file;
    } else {
        return "@" + file;
    }
}

//! Returns for a RAM-file the corresponding disk file name
inline std::string disk_file_name(const std::string& file) {
    if (!is_ram_file(file)) {
        return file;
    } else {
        return file.substr(1);
    }
}


//! Remove a file.
inline int remove(const std::string& file) {
    if (is_ram_file(file)) {
        return ram_fs::remove(file);
    } else {
        return std::remove(file.c_str());
    }

}

//! Rename a file
inline int rename(const std::string& old_filename, const std::string& new_filename){
    if (is_ram_file(old_filename)) {
        if (!is_ram_file(new_filename)) {  // error, if new file is not also RAM-file
            return -1;
        }
        return ram_fs::rename(old_filename, new_filename);
    } else {
        return std::rename(old_filename.c_str(), new_filename.c_str());
    }
}




} // end namespace sdsl
#endif<|MERGE_RESOLUTION|>--- conflicted
+++ resolved
@@ -19,7 +19,6 @@
 
 namespace ram_fs{
 
-<<<<<<< HEAD
         //! Check if the file exists
         inline bool exists(const std::string& name){
             auto& rf = memory_monitor::ram_fs();
@@ -139,56 +138,6 @@
         }
 
 }// end namespace ram_fs
-=======
-//! ram_fs is a simple store for RAM-files.
-/*!
- * (strings) to file content (content_type).
- */
-class ram_fs {
-public:
-	typedef std::vector<char, track_allocator<char>> content_type;
-
-private:
-	typedef std::map<std::string, content_type> mss_type;
-	typedef std::map<int, std::string>			mis_type;
-	mss_type			 m_map;
-	std::recursive_mutex m_rlock;
-	mis_type			 m_fd_map;
-
-	static ram_fs& the_ramfs()
-	{
-		static ram_fs fs;
-		return fs;
-	}
-
-public:
-	//! Default construct
-	ram_fs();
-	static void store(const std::string& name, content_type data);
-	//! Check if the file exists
-	static bool exists(const std::string& name);
-	//! Get the file size
-	static size_t file_size(const std::string& name);
-
-	//! Get the content
-	static content_type& content(const std::string& name);
-	//! Remove the file with key `name`
-	static int remove(const std::string& name);
-	//! Rename the file. Change key `old_filename` into `new_filename`.
-	static int rename(const std::string old_filename, const std::string new_filename);
-
-	//! Get fd for file
-	static int open(const std::string& name);
-	//! Get fd for file
-	static int close(const int fd);
-	//! Get the content with fd
-	static content_type& content(const int fd);
-	//! Get the content with fd
-	static int truncate(const int fd, size_t new_size);
-	//! Get the file size with fd_
-	static size_t file_size(const int fd);
-};
->>>>>>> 49ed6430
 
 //! Determines if the given file is a RAM-file.
 inline bool is_ram_file(const std::string& file) {
